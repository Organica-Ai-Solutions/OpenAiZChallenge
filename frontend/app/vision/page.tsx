--- conflicted
+++ resolved
@@ -10,14 +10,10 @@
 import { Input } from "@/components/ui/input"
 import { Label } from "@/components/ui/label"
 import { Tabs, TabsContent, TabsList, TabsTrigger } from "@/components/ui/tabs"
-<<<<<<< HEAD
 import { Eye, Camera, Satellite, Brain, Activity, MapPin, Target, Wifi, WifiOff, BarChart3, Sparkles, RefreshCw, Zap, Clock, ArrowRight } from "lucide-react"
-=======
-import { Eye, Camera, Satellite, Brain, Activity, MapPin, Target, Wifi, WifiOff, BarChart3, Sparkles, RefreshCw, Zap } from "lucide-react"
 import dynamic from 'next/dynamic'
 
 const SatelliteLidarMap = dynamic(() => import('../../src/components/SatelliteLidarMap'), { ssr: false })
->>>>>>> e98b9a75
 
 export default function VisionAgentPage() {
   const [selectedCoordinates, setSelectedCoordinates] = useState("5.1542, -73.7792")
